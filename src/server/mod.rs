pub mod context;
pub mod representable;
pub mod storage;

use core::slice;
pub use representable::representations;

#[allow(clippy::wildcard_imports)]
use crate::consts::*;
use crate::{calc_crc16, calc_lrc, ErrorKind, ModbusProto, VectorTrait};

/// Modbus frame processor
///
/// ```no_run
/// # #[cfg(feature = "fixedvec")]
/// # mod with_fixedvec {
/// use rmodbus::{ModbusFrameBuf, ModbusProto, server::{ModbusFrame, storage::ModbusStorageFull, context::ModbusContext}};
/// use fixedvec::{FixedVec, alloc_stack}; // for std use regular std::vec::Vec
///
/// # fn code() {
/// let mut ctx = ModbusStorageFull::new();
///
/// let unit_id = 1;
/// loop {
///     let framebuf:ModbusFrameBuf = [0;256];
///     // read frame into the buffer
///     let mut mem = alloc_stack!([u8; 256]);
///     let mut response = FixedVec::new(&mut mem);
///     // create new frame processor object
///     let mut frame = ModbusFrame::new(unit_id, &framebuf, ModbusProto::TcpUdp, &mut response);
///     // parse frame buffer
///     if frame.parse().is_ok() {
///         // parsed ok
///         if frame.processing_required {
///             // call a function depending is the request read-only or not
///             // a little more typing, but allows to lock the context only for reading if writing
///             // isn't required
///             let result = match frame.readonly {
///                 true => frame.process_read(&ctx),
///                 false => frame.process_write(&mut ctx)
///             };
///             if result.is_err() {
///                 // fn error is returned at this point only if there's no space in the response
///                 // vec (so can be caused in nostd only)
///                 continue;
///             }
///         }
///         // processing is over (if required), let's check is the response required
///         if frame.response_required {
///             // sets Modbus error if happened, for RTU/ASCII frames adds CRC/LRU
///             frame.finalize_response();
///             response.as_slice(); // send response somewhere
///         }
///     }
/// }
/// # } }
/// ```
macro_rules! tcp_response_set_data_len {
    ($self: expr, $len:expr) => {
        if $self.proto == ModbusProto::TcpUdp {
            $self.response.extend(&($len as u16).to_be_bytes())?;
        }
    };
}

#[derive(Debug)]
#[cfg_attr(feature = "defmt", derive(defmt::Format))]
pub struct ModbusFrame<'a, V: VectorTrait<u8>> {
    pub unit_id: u8,
    buf: &'a [u8],
    pub response: &'a mut V,
    pub proto: ModbusProto,
    /// after parse: is processing required
    pub processing_required: bool,
    /// is response required
    pub response_required: bool,
    /// which function code to respond to
    pub responding_to_fn: u8,
    /// is request read-only
    pub readonly: bool,
    /// Modbus frame start in buf (0 for RTU/ASCII, 6 for TCP)
    pub frame_start: usize,
    /// function requested
    pub func: ModbusFunction,
    /// starting register
    pub reg: u16,
    /// registers to process
    pub count: u16,
    /// error code
    pub error: Option<ModbusErrorCode>,
}

impl<'a, V: VectorTrait<u8>> ModbusFrame<'a, V> {
    pub fn new(unit_id: u8, buf: &'a [u8], proto: ModbusProto, response: &'a mut V) -> Self {
        response.clear();
        Self {
            unit_id,
            buf,
            proto,
            response,
            processing_required: false,
            readonly: true,
            response_required: false,
            responding_to_fn: 0,
            frame_start: 0,
            count: 1,
            reg: 0,
            // default to GetCoils
            func: ModbusFunction::GetCoils,
            // simulate invalid starting state with error
            error: None,
        }
    }
    /// Should be always called if response needs to be sent
    pub fn finalize_response(&mut self) -> Result<(), ErrorKind> {
        if let Some(err) = self.error {
            match self.proto {
                ModbusProto::TcpUdp => {
                    self.response
                        // write 2b length 1b unit ID, 1b function code and 1b error
                        // 2b transaction ID and 2b protocol ID were already written by .parse()
                        .extend(&[0, 3, self.unit_id, self.responding_to_fn + 0x80, err.byte()])?;
                }
                ModbusProto::Rtu | ModbusProto::Ascii => {
                    self.response
                        // write 1b unit ID, 1b function code and 1b error
                        .extend(&[self.unit_id, self.responding_to_fn + 0x80, err.byte()])?;
                }
            }
        }
        match self.proto {
            ModbusProto::Rtu => {
                let len = self.response.len();
                if len > u8::MAX as usize {
                    return Err(ErrorKind::OOB);
                }
                #[allow(clippy::cast_possible_truncation)]
                let crc = calc_crc16(self.response.as_slice(), len as u8);
                self.response.extend(&crc.to_le_bytes())
            }
            ModbusProto::Ascii => {
                let len = self.response.len();
                if len > u8::MAX as usize {
                    return Err(ErrorKind::OOB);
                }
                #[allow(clippy::cast_possible_truncation)]
                let lrc = calc_lrc(self.response.as_slice(), len as u8);
                self.response.push(lrc)
            }
            ModbusProto::TcpUdp => Ok(()),
        }
    }
    /// Process write functions
    pub fn process_write<C: context::ModbusContext>(
        &mut self,
        ctx: &mut C,
    ) -> Result<(), ErrorKind> {
        match self.func {
            ModbusFunction::SetCoil => {
                // func 5
                // write single coil
                if self.buf.len() < self.frame_start + 6 {
                    return Err(ErrorKind::FrameBroken);
                }
                let val = match u16::from_be_bytes([
                    self.buf[self.frame_start + 4],
                    self.buf[self.frame_start + 5],
                ]) {
                    0xff00 => true,
                    0x0000 => false,
                    _ => {
                        self.error = Some(ModbusErrorCode::IllegalDataValue);
                        return Ok(());
                    }
                };
                if ctx.set_coil(self.reg, val).is_err() {
                    self.error = Some(ModbusErrorCode::IllegalDataAddress);
                    return Ok(());
                }
                tcp_response_set_data_len!(self, 6);
                // 6b unit, func, reg, val
                self.response
                    .extend(&self.buf[self.frame_start..self.frame_start + 6])
            }
            ModbusFunction::SetHolding => {
                // func 6
                // write single register
                if self.buf.len() < self.frame_start + 6 {
                    return Err(ErrorKind::FrameBroken);
                }
                let val = u16::from_be_bytes([
                    self.buf[self.frame_start + 4],
                    self.buf[self.frame_start + 5],
                ]);
                if ctx.set_holding(self.reg, val).is_err() {
                    self.error = Some(ModbusErrorCode::IllegalDataAddress);
                    return Ok(());
                }
                tcp_response_set_data_len!(self, 6);
                // 6b unit, func, reg, val
                self.response
                    .extend(&self.buf[self.frame_start..self.frame_start + 6])
            }
            ModbusFunction::SetCoilsBulk | ModbusFunction::SetHoldingsBulk => {
                // funcs 15 & 16
                // write multiple coils / registers
                if self.buf.len() < self.frame_start + 7 {
                    return Err(ErrorKind::FrameBroken);
                }
                let bytes = self.buf[self.frame_start + 6];
                let result = match self.func {
                    ModbusFunction::SetCoilsBulk => ctx.set_coils_from_u8(
                        self.reg,
                        self.count,
                        &self.buf[self.frame_start + 7..self.frame_start + 7 + bytes as usize],
                    ),
                    ModbusFunction::SetHoldingsBulk => ctx.set_holdings_from_u8(
                        self.reg,
                        &self.buf[self.frame_start + 7..self.frame_start + 7 + bytes as usize],
                    ),
                    _ => unreachable!("Matched above"),
                };

                if result.is_ok() {
                    tcp_response_set_data_len!(self, 6);
                    // 6b unit, f, reg, cnt
                    self.response
                        .extend(&self.buf[self.frame_start..self.frame_start + 6])
                } else {
                    self.error = Some(ModbusErrorCode::IllegalDataAddress);
                    Ok(())
                }
            }
            ModbusFunction::GetHoldings
            | ModbusFunction::GetInputs
            | ModbusFunction::GetCoils
            | ModbusFunction::GetDiscretes => Err(ErrorKind::ReadCallOnWriteFrame),
        }
    }
    /// Construct [`Write`] struct describing the requested write.
    ///
    /// If you use this to process the requested write yourself (so not calling
    /// [`process_write`](ModbusFrame::process_write) with a
    /// [`ModbusContext`](context::ModbusContext)) don't forget to call
    /// [`process_external_write`](ModbusFrame::process_external_write), these two calls together
    /// replace the call to [`process_write`](ModbusFrame::process_write).
<<<<<<< HEAD
    pub fn get_external_write(&'a mut self) -> Result<Write<'a>, ErrorKind> {
=======
    pub fn get_external_write(&mut self) -> Result<Write<'_>, ErrorKind> {
>>>>>>> 6d3cfb64
        match self.func {
            ModbusFunction::SetCoil => {
                // func 5
                // write single coil
                let val = match u16::from_be_bytes([
                    self.buf[self.frame_start + 4],
                    self.buf[self.frame_start + 5],
                ]) {
                    0xff00 => Write::Bits(WriteBits {
                        address: self.reg,
                        count: 1,
                        data: slice::from_ref(&1u8),
                    }),
                    0x0000 => Write::Bits(WriteBits {
                        address: self.reg,
                        count: 1,
                        data: slice::from_ref(&0u8),
                    }),
                    _ => {
                        self.set_modbus_error_if_unset(&ErrorKind::IllegalDataValue)?;
                        return Err(ErrorKind::IllegalDataValue);
                    }
                };

                Ok(val)
            }
            ModbusFunction::SetHolding => {
                // func 6
                // write single register

                let write = Write::Words(WriteWords {
                    address: self.reg,
                    count: 1,
                    data: &self.buf[self.frame_start + 4..self.frame_start + 6],
                });

                Ok(write)
            }
            ModbusFunction::SetCoilsBulk => {
                // funcs 15 & 16
                // write multiple coils / registers
                let bytes = self.buf[self.frame_start + 6];
                let data_start = self.frame_start + 7;

                let write = Write::Bits(WriteBits {
                    address: self.reg,
                    count: self.count,
                    data: &self.buf[data_start..data_start + bytes as usize],
                });

                Ok(write)
            }
            ModbusFunction::SetHoldingsBulk => {
                // funcs 15 & 16
                // write multiple coils / registers
                let bytes = self.buf[self.frame_start + 6];
                let data_start = self.frame_start + 7;

                let write = Write::Words(WriteWords {
                    address: self.reg,
                    count: self.count,
                    data: &self.buf[data_start..data_start + bytes as usize],
                });

                Ok(write)
            }
            ModbusFunction::GetHoldings
            | ModbusFunction::GetInputs
            | ModbusFunction::GetCoils
            | ModbusFunction::GetDiscretes => Err(ErrorKind::ReadCallOnWriteFrame),
        }
    }
    /// See [get_external_write](ModbusFrame::get_external_write)
    pub fn process_external_write(
        &mut self,
        write_result: Result<(), ErrorKind>,
    ) -> Result<(), ErrorKind> {
        match write_result {
            Ok(()) => {
                match self.func {
                    ModbusFunction::SetCoil
                    | ModbusFunction::SetHolding
                    | ModbusFunction::SetCoilsBulk
                    | ModbusFunction::SetHoldingsBulk => {
                        // funcs 5 & 6
                        // write single coil / register
                        // funcs 15 & 16
                        // write multiple coils / registers

                        tcp_response_set_data_len!(self, 6);
                        // 6b unit, func, reg, val
                        self.response
                            .extend(&self.buf[self.frame_start..self.frame_start + 6])
                    }
                    ModbusFunction::GetHoldings
                    | ModbusFunction::GetInputs
                    | ModbusFunction::GetCoils
                    | ModbusFunction::GetDiscretes => Err(ErrorKind::ReadCallOnWriteFrame),
                }
            }
            Err(e) if e.is_modbus_error() => {
                self.set_modbus_error_if_unset(&e)?;
                Ok(())
            }
            Err(e) => Err(e),
        }
    }

    /// Process read functions
    pub fn process_read<C: context::ModbusContext>(&mut self, ctx: &C) -> Result<(), ErrorKind> {
        match self.func {
            ModbusFunction::GetCoils | ModbusFunction::GetDiscretes => {
                // funcs 1 - 2
                // read coils / discretes
                let mut data_len = self.count >> 3;
                if self.count % 8 != 0 {
                    data_len += 1;
                }
                tcp_response_set_data_len!(self, data_len + 3);
                // 2b unit and func
                self.response
                    .extend(&self.buf[self.frame_start..self.frame_start + 2])?;
                if data_len > u16::from(u8::MAX) {
                    return Err(ErrorKind::OOB);
                }
                #[allow(clippy::cast_possible_truncation)]
                self.response.push(data_len as u8)?;
                let result = match self.func {
                    ModbusFunction::GetCoils => {
                        ctx.get_coils_as_u8(self.reg, self.count, self.response)
                    }
                    ModbusFunction::GetDiscretes => {
                        ctx.get_discretes_as_u8(self.reg, self.count, self.response)
                    }
                    _ => unreachable!("Matched above"),
                };
                if let Err(e) = result {
                    if e == ErrorKind::OOBContext {
                        self.response.cut_end(5, 0);
                        self.error = Some(ModbusErrorCode::IllegalDataAddress);
                        Ok(())
                    } else {
                        Err(e)
                    }
                } else {
                    Ok(())
                }
            }
            ModbusFunction::GetHoldings | ModbusFunction::GetInputs => {
                // funcs 3 - 4
                // read holdings / inputs
                let data_len = self.count << 1;
                tcp_response_set_data_len!(self, data_len + 3);
                // 2b unit and func
                self.response
                    .extend(&self.buf[self.frame_start..self.frame_start + 2])?;
                if data_len > u16::from(u8::MAX) {
                    return Err(ErrorKind::OOB);
                }
                #[allow(clippy::cast_possible_truncation)]
                // 1b data len
                self.response.push(data_len as u8)?;
                let result = match self.func {
                    ModbusFunction::GetHoldings => {
                        ctx.get_holdings_as_u8(self.reg, self.count, self.response)
                    }
                    ModbusFunction::GetInputs => {
                        ctx.get_inputs_as_u8(self.reg, self.count, self.response)
                    }
                    _ => unreachable!("Matched above"),
                };
                if let Err(e) = result {
                    if e == ErrorKind::OOBContext {
                        self.response.cut_end(5, 0);
                        self.error = Some(ModbusErrorCode::IllegalDataAddress);
                        Ok(())
                    } else {
                        Err(e)
                    }
                } else {
                    Ok(())
                }
            }
            ModbusFunction::SetCoil
            | ModbusFunction::SetHolding
            | ModbusFunction::SetCoilsBulk
            | ModbusFunction::SetHoldingsBulk => Err(ErrorKind::WriteCallOnReadFrame),
        }
    }

    /// Construct [`Read`] struct describing the requested read.
    ///
    /// If you use this to process the requested read yourself (so not calling
    /// [`process_read`](ModbusFrame::process_read) with a
    /// [`ModbusContext`](context::ModbusContext)) don't forget to call
    /// [`process_external_read`](ModbusFrame::process_external_read), these two calls together
    /// replace the call to [`process_read`](ModbusFrame::process_read).
<<<<<<< HEAD
    pub fn get_external_read(&'a mut self) -> Result<Read<'a>, ErrorKind> {
=======
    pub fn get_external_read(&mut self) -> Result<Read<'_>, ErrorKind> {
>>>>>>> 6d3cfb64
        match self.func {
            ModbusFunction::GetCoils | ModbusFunction::GetDiscretes => {
                // funcs 1 - 2
                // read coils / discretes
                let mut data_len = self.count >> 3;
                if self.count % 8 != 0 {
                    data_len += 1;
                }
                tcp_response_set_data_len!(self, data_len + 3);
                // 2b unit and func
                self.response
                    .extend(&self.buf[self.frame_start..self.frame_start + 2])?;
                if data_len > u16::from(u8::MAX) {
                    return Err(ErrorKind::OOB);
                }
                #[allow(clippy::cast_possible_truncation)]
                // 1b data len
                self.response.push(data_len as u8)?;

                // extend with data_len so we can get the extra space as &mut slice for Read struct
                let current_length = self.response.len();
                let new_length = current_length + data_len as usize;
                self.response.resize(new_length, 0u8)?;

                Ok(Read::Bits(ReadBits {
                    address: self.reg,
                    count: self.count,
                    buf: &mut self.response.as_mut_slice()[current_length..new_length],
                }))
            }
            ModbusFunction::GetHoldings | ModbusFunction::GetInputs => {
                // funcs 3 - 4
                // read holdings / inputs
                let data_len = self.count << 1;
                tcp_response_set_data_len!(self, data_len + 3);
                // 2b unit and func
                self.response
                    .extend(&self.buf[self.frame_start..self.frame_start + 2])?;
                if data_len > u16::from(u8::MAX) {
                    return Err(ErrorKind::OOB);
                }
                #[allow(clippy::cast_possible_truncation)]
                // 1b data len
                self.response.push(data_len as u8)?;

                // extend with data_len so we can get the extra space as &mut slice for Read struct
                let current_length = self.response.len();
                let new_length = current_length + data_len as usize;
                self.response.resize(new_length, 0u8)?;

                Ok(Read::Words(ReadWords {
                    address: self.reg,
                    count: self.count,
                    buf: &mut self.response.as_mut_slice()[current_length..new_length],
                }))
            }
            ModbusFunction::SetCoil
            | ModbusFunction::SetHolding
            | ModbusFunction::SetCoilsBulk
            | ModbusFunction::SetHoldingsBulk => Err(ErrorKind::WriteCallOnReadFrame),
        }
    }

    /// see [get_external_read](ModbusFrame::get_external_read)
    pub fn process_external_read(
        &mut self,
        read_result: Result<(), ErrorKind>,
    ) -> Result<(), ErrorKind> {
        match read_result {
            Ok(()) => match self.func {
                ModbusFunction::GetCoils
                | ModbusFunction::GetDiscretes
                | ModbusFunction::GetHoldings
                | ModbusFunction::GetInputs => Ok(()),
                ModbusFunction::SetCoil
                | ModbusFunction::SetHolding
                | ModbusFunction::SetCoilsBulk
                | ModbusFunction::SetHoldingsBulk => Err(ErrorKind::WriteCallOnReadFrame),
            },
            Err(e) if e.is_modbus_error() => {
                self.set_modbus_error_if_unset(&e)?;
                Ok(())
            }
            Err(e) => Err(e),
        }
    }

    /// Parse frame buffer
    #[allow(clippy::too_many_lines)]
    pub fn parse(&mut self) -> Result<(), ErrorKind> {
        if self.proto == ModbusProto::TcpUdp {
            if self.buf.len() < 6 {
                return Err(ErrorKind::FrameBroken);
            }
            //let tr_id = u16::from_be_bytes([self.buf[0], self.buf[1]]);
            let proto_id = u16::from_be_bytes([self.buf[2], self.buf[3]]);
            let length = u16::from_be_bytes([self.buf[4], self.buf[5]]);
            if proto_id != 0 || !(6..=250).contains(&length) {
                return Err(ErrorKind::FrameBroken);
            }
            self.frame_start = 6;
        }
        if self.frame_start >= self.buf.len() {
            return Err(ErrorKind::FrameBroken);
        }
        let unit = self.buf[self.frame_start];
        let broadcast = unit == 0 || unit == 255; // some clients send broadcast to 0xff
        if !broadcast && unit != self.unit_id {
            return Ok(());
        }
        if !broadcast && self.proto == ModbusProto::TcpUdp {
            // copy 4 bytes: tr id and proto
            self.response.extend(&self.buf[0..4])?;
        }
        if self.buf.len() < self.frame_start + 2 {
            return Err(ErrorKind::FrameBroken);
        }

        // hack since self.func can't represent invalid state
        self.responding_to_fn = self.buf[self.frame_start + 1];
        if let Ok(f) = ModbusFunction::try_from(self.buf[self.frame_start + 1]) {
            self.func = f;
        } else {
            // if function is not supported, we still need to return a response
            // so we set the error code and return
            if !broadcast {
                self.response_required = true;
                self.error = Some(ModbusErrorCode::IllegalFunction);
            }
            return Ok(());
        }
        macro_rules! check_frame_crc {
            ($len:expr) => {
                match self.proto {
                    ModbusProto::TcpUdp => true,
                    ModbusProto::Rtu => {
                        if self.buf.len() < self.frame_start + $len as usize + 2 {
                            return Err(ErrorKind::FrameBroken);
                        }
                        calc_crc16(self.buf, $len)
                            == u16::from_le_bytes([
                                self.buf[self.frame_start + $len as usize],
                                self.buf[self.frame_start + $len as usize + 1],
                            ])
                    }
                    ModbusProto::Ascii => {
                        if self.buf.len() < self.frame_start + $len as usize + 1 {
                            return Err(ErrorKind::FrameBroken);
                        }
                        calc_lrc(self.buf, $len) == self.buf[self.frame_start + $len as usize]
                    }
                }
            };
        }
        match self.func {
            ModbusFunction::GetCoils | ModbusFunction::GetDiscretes => {
                // funcs 1 - 2
                // read coils / discretes
                if broadcast {
                    return Ok(());
                }
                if self.buf.len() < self.frame_start + 6 {
                    return Err(ErrorKind::FrameBroken);
                }
                if !check_frame_crc!(6) {
                    return Err(ErrorKind::FrameCRCError);
                }
                self.response_required = true;
                self.count = u16::from_be_bytes([
                    self.buf[self.frame_start + 4],
                    self.buf[self.frame_start + 5],
                ]);
                if self.count > 2000 {
                    self.error = Some(ModbusErrorCode::IllegalDataValue);
                    return Ok(());
                }
                self.processing_required = true;
                self.reg = u16::from_be_bytes([
                    self.buf[self.frame_start + 2],
                    self.buf[self.frame_start + 3],
                ]);
                Ok(())
            }
            ModbusFunction::GetHoldings | ModbusFunction::GetInputs => {
                // funcs 3 - 4
                // read holdings / inputs
                if broadcast {
                    return Ok(());
                }
                if self.buf.len() < self.frame_start + 6 {
                    return Err(ErrorKind::FrameBroken);
                }
                if !check_frame_crc!(6) {
                    return Err(ErrorKind::FrameCRCError);
                }
                self.response_required = true;
                self.count = u16::from_be_bytes([
                    self.buf[self.frame_start + 4],
                    self.buf[self.frame_start + 5],
                ]);
                if self.count > 125 {
                    self.error = Some(ModbusErrorCode::IllegalDataValue);
                    return Ok(());
                }
                self.processing_required = true;
                self.reg = u16::from_be_bytes([
                    self.buf[self.frame_start + 2],
                    self.buf[self.frame_start + 3],
                ]);
                Ok(())
            }
            ModbusFunction::SetCoil | ModbusFunction::SetHolding => {
                // func 5 / 6
                // write single coil / register
                if self.buf.len() < self.frame_start + 4 {
                    return Err(ErrorKind::FrameBroken);
                }
                if !check_frame_crc!(6) {
                    return Err(ErrorKind::FrameCRCError);
                }
                if !broadcast {
                    self.response_required = true;
                }
                self.count = 1;
                self.processing_required = true;
                self.readonly = false;
                self.reg = u16::from_be_bytes([
                    self.buf[self.frame_start + 2],
                    self.buf[self.frame_start + 3],
                ]);
                Ok(())
            }
            ModbusFunction::SetCoilsBulk | ModbusFunction::SetHoldingsBulk => {
                // funcs 15 & 16
                // write multiple coils / registers
                if self.buf.len() < self.frame_start + 7 {
                    return Err(ErrorKind::FrameBroken);
                }
                let bytes = self.buf[self.frame_start + 6];
                if !check_frame_crc!(7 + bytes) {
                    return Err(ErrorKind::FrameCRCError);
                }
                if !broadcast {
                    self.response_required = true;
                }
                self.count = u16::from_be_bytes([
                    self.buf[self.frame_start + 4],
                    self.buf[self.frame_start + 5],
                ]);
                let max_count = match self.func {
                    ModbusFunction::SetCoilsBulk => 1968,
                    ModbusFunction::SetHoldingsBulk => 123,
                    _ => unreachable!("Matched above"),
                };
                if self.count > max_count {
                    self.error = Some(ModbusErrorCode::IllegalDataValue);
                    return Ok(());
                }
                if bytes > 246 {
                    self.error = Some(ModbusErrorCode::IllegalDataValue);
                    return Ok(());
                }
                self.processing_required = true;
                self.readonly = false;
                self.reg = u16::from_be_bytes([
                    self.buf[self.frame_start + 2],
                    self.buf[self.frame_start + 3],
                ]);
                self.count = u16::from_be_bytes([
                    self.buf[self.frame_start + 4],
                    self.buf[self.frame_start + 5],
                ]);
                Ok(())
            }
        }
    }

    /// Retrieve which fields of a [`ModbusContext`](`context::ModbusContext`) will be changed by applying this frame
    ///
    /// Returns None if no fields will be changed.
    pub fn changes(&self) -> Option<Changes> {
        let reg = self.reg;
        let count = self.count;

        Some(match self.func {
            ModbusFunction::SetCoil => Changes::Coils { reg, count: 1 },
            ModbusFunction::SetCoilsBulk => Changes::Coils { reg, count },
            ModbusFunction::SetHolding => Changes::Holdings { reg, count: 1 },
            ModbusFunction::SetHoldingsBulk => Changes::Holdings { reg, count },
            _ => return None,
        })
    }

    /// If the error field on the [`ModbusFrame`] isn't already set this function will set it and
    /// resize the response buffer to what's expected by [`ModbusFrame::finalize_response`]
    ///
    /// # Panics
    ///
    /// Should not panic
    pub fn set_modbus_error_if_unset(&mut self, err: &ErrorKind) -> Result<(), ErrorKind> {
        if self.error.is_none() && err.is_modbus_error() {
            // leave 0 bytes for RTU/ASCII, leave 4 bytes for TCP/UDP (Transaction ID and Protocol ID)
            let len_leave_before_finalize = if self.proto == ModbusProto::TcpUdp {
                4
            } else {
                0
            };

            self.response.resize(len_leave_before_finalize, 0)?;
            self.error = Some(err.to_modbus_error()?);
        }
        Ok(())
    }
}

/// See [`ModbusFrame::changes`]
#[derive(Debug, Copy, Clone, Eq, PartialEq)]
pub enum Changes {
    Coils { reg: u16, count: u16 },
    Holdings { reg: u16, count: u16 },
}

/// See [`get_external_write`](ModbusFrame::get_external_write)
#[derive(Debug, Copy, Clone, Eq, PartialEq)]
pub struct WriteBits<'a> {
    pub address: u16,
    pub count: u16,
    pub data: &'a [u8],
}

/// See [`get_external_write`](ModbusFrame::get_external_write)
#[derive(Debug, Copy, Clone, Eq, PartialEq)]
pub struct WriteWords<'a> {
    pub address: u16,
    pub count: u16,
    pub data: &'a [u8],
}

/// See [`get_external_write`](ModbusFrame::get_external_write)
#[derive(Debug, Copy, Clone, Eq, PartialEq)]
pub enum Write<'a> {
    Bits(WriteBits<'a>),
    Words(WriteWords<'a>),
}

/// See [`get_external_read`](ModbusFrame::get_external_read)
#[derive(Debug, Eq, PartialEq)]
pub struct ReadBits<'a> {
    pub address: u16,
    pub count: u16,
    pub buf: &'a mut [u8],
}

/// See [`get_external_read`](ModbusFrame::get_external_read)
#[derive(Debug, Eq, PartialEq)]
pub struct ReadWords<'a> {
    pub address: u16,
    pub count: u16,
    pub buf: &'a mut [u8],
}

/// See [`get_external_read`](ModbusFrame::get_external_read)
#[derive(Debug, Eq, PartialEq)]
pub enum Read<'a> {
    Bits(ReadBits<'a>),
    Words(ReadWords<'a>),
}<|MERGE_RESOLUTION|>--- conflicted
+++ resolved
@@ -244,12 +244,9 @@
     /// [`ModbusContext`](context::ModbusContext)) don't forget to call
     /// [`process_external_write`](ModbusFrame::process_external_write), these two calls together
     /// replace the call to [`process_write`](ModbusFrame::process_write).
-<<<<<<< HEAD
-    pub fn get_external_write(&'a mut self) -> Result<Write<'a>, ErrorKind> {
-=======
+
     pub fn get_external_write(&mut self) -> Result<Write<'_>, ErrorKind> {
->>>>>>> 6d3cfb64
-        match self.func {
+       match self.func {
             ModbusFunction::SetCoil => {
                 // func 5
                 // write single coil
@@ -446,12 +443,8 @@
     /// [`ModbusContext`](context::ModbusContext)) don't forget to call
     /// [`process_external_read`](ModbusFrame::process_external_read), these two calls together
     /// replace the call to [`process_read`](ModbusFrame::process_read).
-<<<<<<< HEAD
-    pub fn get_external_read(&'a mut self) -> Result<Read<'a>, ErrorKind> {
-=======
-    pub fn get_external_read(&mut self) -> Result<Read<'_>, ErrorKind> {
->>>>>>> 6d3cfb64
-        match self.func {
+ pub fn get_external_read(&mut self) -> Result<Read<'_>, ErrorKind> {
+       match self.func {
             ModbusFunction::GetCoils | ModbusFunction::GetDiscretes => {
                 // funcs 1 - 2
                 // read coils / discretes
